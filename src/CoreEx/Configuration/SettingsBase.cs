﻿// Copyright (c) Avanade. Licensed under the MIT License. See https://github.com/Avanade/CoreEx

using System;
using System.Collections.Generic;
using System.Linq;
using System.Net.Http;
using System.Reflection;
using System.Runtime.CompilerServices;
using System.Threading;
using CoreEx.Http;
using Microsoft.Extensions.Configuration;

namespace CoreEx.Configuration
{
    /// <summary>
    /// Provides the base <see cref="Configuration"/>-backed settings; see <see cref="GetValue{T}(string, T)"/> to further understand capabilities.
    /// </summary>
    public abstract class SettingsBase
    {
        private readonly AsyncLocal<bool> _isReflectionCall = new();
        private readonly List<string> _prefixes = new();
        private readonly Dictionary<string, PropertyInfo> _allProperties;

        /// <summary>
        /// Initializes a new instance of the <see cref="SettingsBase"/> class.
        /// </summary>
        /// <param name="configuration">The <see cref="IConfiguration"/>.</param>
        /// <param name="prefixes">The key prefixes to use in order of precedence, first through to last. At least one prefix must be specified.</param>
        public SettingsBase(IConfiguration? configuration, params string[] prefixes)
        {
            Configuration = configuration ?? throw new ArgumentNullException(nameof(configuration));
            Deployment = new DeploymentInfo(configuration);

            foreach (var prefix in prefixes ?? throw new ArgumentNullException(nameof(prefixes)))
            {
                if (string.IsNullOrEmpty(prefix))
                    throw new ArgumentException("Prefixes cannot be null or empty.", nameof(prefixes));

                _prefixes.Add(prefix.EndsWith('/') ? prefix : string.Concat(prefix, '/'));
            }

            _allProperties = GetType().GetProperties(BindingFlags.Public | BindingFlags.Instance | BindingFlags.FlattenHierarchy)
                .ToDictionary(p => p.Name, p => p);
        }

        /// <summary>
        /// Gets the underlying <see cref="IConfiguration"/>.
        /// </summary>
        public IConfiguration? Configuration { get; }

        /// <summary>
        /// Gets the value using the specified <paramref name="key"/> excluding any prefix (key is inferred where not specified using <see cref="CallerMemberNameAttribute"/>).
        /// </summary>
        /// <typeparam name="T">The value <see cref="Type"/>.</typeparam>
        /// <param name="key">The key excluding any prefix (key is inferred where not specified using <see cref="CallerMemberNameAttribute"/>).</param>
        /// <param name="defaultValue">The default fallback value used where no non-default value is found.</param>
        /// <returns>The corresponding setting value.</returns>
        /// <remarks>Where <paramref name="key"/> is '<c>Foo</c>' and the provided prefixes are '<c>Product</c>' and '<c>Common</c>', then the following full keys will be attempted until a non-default value is found:
        /// '<c>Product/Foo</c>', '<c>Common/Foo</c>', '<c>Foo</c>' (no prefix), then finally the <paramref name="defaultValue"/> will be returned.</remarks>
        public T GetValue<T>([CallerMemberName] string key = "", T defaultValue = default!)
        {
            if (string.IsNullOrEmpty(key))
                throw new ArgumentNullException(nameof(key));

<<<<<<< HEAD
            // do not allow recursive calls to go too deep
            if (_allProperties.ContainsKey(key) && !_isReflectionCall.Value)
            {
                try
                {
                    _isReflectionCall.Value = true;
                    return _allProperties[key].GetValue(this) is T value ? value : defaultValue;
                }
                finally
                {
                    _isReflectionCall.Value = false;
                }
            }
=======
            if (Configuration == null)
                return defaultValue;
>>>>>>> 11131d71

            foreach (var prefix in _prefixes)
            {
                var fullKey = string.Concat(prefix, key);
                if (Configuration.GetSection(fullKey)?.Value != null)
                    return Configuration.GetValue<T>(fullKey);
            }

            // double underscore is read as ":" by Configuration
            var keyWithoutUnderscore = key.Replace("__", ":");
            if (Configuration.GetSection(keyWithoutUnderscore)?.Value != null)
                return Configuration.GetValue<T>(keyWithoutUnderscore);

            return Configuration.GetValue(key, defaultValue);
        }

        /// <summary>
        /// Gets the value using the specified <paramref name="key"/> excluding any prefix (key is inferred where not specified using <see cref="CallerMemberNameAttribute"/>) and throws an <see cref="ArgumentException"/> where no corresponding
        /// value has been configured.
        /// </summary>
        /// <typeparam name="T">The value <see cref="Type"/>.</typeparam>
        /// <param name="key">The key excluding any prefix (key is inferred where not specified using <see cref="CallerMemberNameAttribute"/>).</param>
        /// <returns>The corresponding setting value.</returns>
        /// <remarks>Where <paramref name="key"/> is '<c>Foo</c>' and the provided prefixes are '<c>Product</c>' and '<c>Common</c>', then the following full keys will be attempted until a non-default value is found:
        /// '<c>Product/Foo</c>', '<c>Common/Foo</c>', '<c>Foo</c>' (no prefix), then finally an <see cref="ArgumentException"/> will be thrown.</remarks>
        /// <exception cref="ArgumentException">Thrown where the <paramref name="key"/> has not been configured.</exception>
        public T GetRequiredValue<T>([CallerMemberName] string key = "")
        {
            if (string.IsNullOrEmpty(key))
                throw new ArgumentNullException(nameof(key));

            if (Configuration == null)
                throw new InvalidOperationException("An IConfiguration instance is required where GetRequiredValue is used.");

            foreach (var prefix in _prefixes)
            {
                var fullKey = string.Concat(prefix, key);
                if (Configuration.GetSection(fullKey)?.Value != null)
                    return Configuration.GetValue<T>(fullKey);
            }

            if (Configuration.GetSection(key)?.Value == null)
                throw new ArgumentException($"Configuration key '{key}' has not been configured and the value is required.", nameof(key));

            return Configuration.GetValue<T>(key);
        }

        /// <summary>
        /// Indicates whether the <see cref="TypedHttpClientBase{TSelf}"/> logs the request and response <see cref="HttpContent"/>. It is recommended that this is <b>only</b> used for development/debugging purposes.
        /// </summary>
        public bool HttpLogContent => GetValue(nameof(HttpLogContent), false);

        /// <summary>
        /// Gets the default <see cref="TypedHttpClientBase{TSelf}"/> retry count. Defaults to <c>3</c>.
        /// </summary>
        public int HttpRetryCount => GetValue(nameof(HttpRetryCount), 3);

        /// <summary>
        /// Gets the default <see cref="TypedHttpClientBase{TSelf}"/> retry delay in seconds. Defaults to <c>1.8</c>.
        /// </summary>
        public double HttpRetrySeconds => GetValue(nameof(HttpRetrySeconds), 1.8d);

        /// <summary>
        /// Indicates whether to the include the underlying <see cref="Exception"/> content in the externally returned result. Defaults to <c>false</c>.
        /// </summary>
        public bool IncludeExceptionInResult => GetValue(nameof(IncludeExceptionInResult), false);

        /// <summary>
        /// Gets the default maximum event publish collection size. Defaults to <c>100</c>.
        /// </summary>
        public int MaxPublishCollSize => GetValue(nameof(MaxPublishCollSize), 100);

        /// <summary> 
        /// Gets the <see cref="DeploymentInfo"/> from the environment variables. 
        /// </summary>
        public DeploymentInfo Deployment { get; }
    }
}<|MERGE_RESOLUTION|>--- conflicted
+++ resolved
@@ -62,7 +62,9 @@
             if (string.IsNullOrEmpty(key))
                 throw new ArgumentNullException(nameof(key));
 
-<<<<<<< HEAD
+            if (Configuration == null)
+                return defaultValue;
+
             // do not allow recursive calls to go too deep
             if (_allProperties.ContainsKey(key) && !_isReflectionCall.Value)
             {
@@ -76,10 +78,6 @@
                     _isReflectionCall.Value = false;
                 }
             }
-=======
-            if (Configuration == null)
-                return defaultValue;
->>>>>>> 11131d71
 
             foreach (var prefix in _prefixes)
             {
