--- conflicted
+++ resolved
@@ -64,28 +64,9 @@
         /// <typeparam name="T">The <see cref="TypedHttpClientBase"/> <see cref="Type"/>.</typeparam>
         /// <param name="serviceCollection">The <see cref="IServiceCollection"/>.</param>
         /// <param name="name">The logical name of the <see cref="HttpClient"/> to configure.</param>
-<<<<<<< HEAD
         /// <param name="configure">The delegate to configure the underlying <see cref="HttpClient"/>.</param>
-        public static IServiceCollection AddTypedHttpClient<T>(this IServiceCollection serviceCollection, string name, Action<IServiceProvider, HttpClient> configure) where T : TypedHttpClientBase
-        {
-            serviceCollection.AddHttpClient<T>(name, configure);
-=======
-        /// <param name="configureClient">The delegate to configure the underlying <see cref="HttpClient"/> for the .</param>
-        public static IServiceCollection AddTypedHttpClient<T>(this IServiceCollection serviceCollection, string name, Action<IServiceProvider, HttpClient>? configureClient = null) where T : TypedHttpClientBase
-        {
-            switch (configureClient)
-            {
-                case null:
-                    serviceCollection.AddHttpClient<T>(name);
-                    break;
-                default:
-                    serviceCollection.AddHttpClient<T>(name, configureClient);
-                    break;
-            }
-
->>>>>>> 19a51df3
-            return serviceCollection;
-        }
+        public static IServiceCollection AddTypedHttpClient<T>(this IServiceCollection serviceCollection, string name, Action<IServiceProvider, HttpClient>? configure = null) where T : TypedHttpClientBase
+            => (configureClient = null) ? serviceCollection.AddHttpClient<T>(name) : serviceCollection.AddHttpClient<T>(name, configureClient);
 
         /// <summary>
         /// Adds the <see cref="DefaultSettings"/> as the <see cref="SettingsBase"/> singleton service.
