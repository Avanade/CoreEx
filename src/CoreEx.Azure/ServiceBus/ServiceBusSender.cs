--- conflicted
+++ resolved
@@ -158,12 +158,8 @@
 
                     try
                     {
-<<<<<<< HEAD
                         Logger.LogInformation($"Sending {batch.Count} messages to {qn}.");
-                        await sender.SendMessagesAsync(batch).ConfigureAwait(false);
-=======
                         await sender.SendMessagesAsync(batch, cancellationToken).ConfigureAwait(false);
->>>>>>> 8e9add27
                     }
                     catch (Exception ex)
                     {
