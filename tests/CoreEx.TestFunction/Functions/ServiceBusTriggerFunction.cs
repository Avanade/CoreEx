﻿using Azure.Messaging.ServiceBus;
using CoreEx.FluentValidation;
using CoreEx.Messaging.Azure.ServiceBus;
using CoreEx.TestFunction.Models;
using CoreEx.TestFunction.Services;
using CoreEx.TestFunction.Validators;
using Microsoft.Azure.WebJobs;
using Microsoft.Azure.WebJobs.ServiceBus;
using System.Threading.Tasks;

namespace CoreEx.TestFunction.Functions
{
    public class ServiceBusTriggerFunction
    {
        private readonly ServiceBusSubscriber _subscriber;
        private readonly ProductService _service;

        public ServiceBusTriggerFunction(ServiceBusSubscriber subscriber, ProductService service)
        {
            _subscriber = subscriber;
            _service = service;
        }

        [FunctionName("ServiceBusFunction")]
        [ExponentialBackoffRetry(3, "00:02:00", "00:30:00")]
<<<<<<< HEAD
        public Task RunAsync([ServiceBusTrigger("%QueueName%", Connection = "ServiceBusConnection")] ServiceBusReceivedMessage message, ServiceBusMessageActions messageActions)
            => _subscriber.ReceiveAsync<Product>(message, messageActions, ed => _service.UpdateProductAsync(ed.Validate<Product, ProductValidator>(), ed.Value.Id));
=======
        public async Task RunAsync([ServiceBusTrigger("%"+nameof(TestSettings.QueueName)+"%", Connection = nameof(TestSettings.ServiceBusConnection))] ServiceBusReceivedMessage message, ServiceBusMessageActions messageActions)
            => await _executor.RunAsync<Product, ProductValidator>(message, messageActions, ed => _service.UpdateProductAsync(ed.Value, ed.Value.Id)).ConfigureAwait(false);
>>>>>>> 2538d527
    }
}<|MERGE_RESOLUTION|>--- conflicted
+++ resolved
@@ -23,12 +23,7 @@
 
         [FunctionName("ServiceBusFunction")]
         [ExponentialBackoffRetry(3, "00:02:00", "00:30:00")]
-<<<<<<< HEAD
-        public Task RunAsync([ServiceBusTrigger("%QueueName%", Connection = "ServiceBusConnection")] ServiceBusReceivedMessage message, ServiceBusMessageActions messageActions)
+        public async Task RunAsync([ServiceBusTrigger("%" + nameof(TestSettings.QueueName) + "%", Connection = nameof(TestSettings.ServiceBusConnection))] ServiceBusReceivedMessage message, ServiceBusMessageActions messageActions)
             => _subscriber.ReceiveAsync<Product>(message, messageActions, ed => _service.UpdateProductAsync(ed.Validate<Product, ProductValidator>(), ed.Value.Id));
-=======
-        public async Task RunAsync([ServiceBusTrigger("%"+nameof(TestSettings.QueueName)+"%", Connection = nameof(TestSettings.ServiceBusConnection))] ServiceBusReceivedMessage message, ServiceBusMessageActions messageActions)
-            => await _executor.RunAsync<Product, ProductValidator>(message, messageActions, ed => _service.UpdateProductAsync(ed.Value, ed.Value.Id)).ConfigureAwait(false);
->>>>>>> 2538d527
     }
 }