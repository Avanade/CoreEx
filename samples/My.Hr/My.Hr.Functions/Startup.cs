--- conflicted
+++ resolved
@@ -1,3 +1,4 @@
+using System.Threading.Tasks;
 using CoreEx;
 using CoreEx.Healthchecks;
 using CoreEx.Healthchecks.Checks;
@@ -6,13 +7,9 @@
 using Microsoft.EntityFrameworkCore;
 using Microsoft.Extensions.DependencyInjection;
 using Microsoft.Extensions.Diagnostics.HealthChecks;
-<<<<<<< HEAD
-=======
 using My.Hr.Business;
 using My.Hr.Business.Data;
 using My.Hr.Business.Services;
-using System.Threading.Tasks;
->>>>>>> 11131d71
 
 [assembly: FunctionsStartup(typeof(My.Hr.Functions.Startup))]
 
@@ -26,44 +23,21 @@
 
     public override void Configure(IFunctionsHostBuilder builder)
     {
-<<<<<<< HEAD
-        // try-catch to capture exceptions during startup when running in docker container
         try
         {
             // Register the core services.
             builder.Services
-                .AddSingleton<HrSettings>()
+                .AddSettings<HrSettings>()
                 .AddExecutionContext()
-                .AddScoped<SettingsBase, HrSettings>()
-                .AddScoped<IJsonSerializer, CoreEx.Text.Json.JsonSerializer>(_ => new CoreEx.Text.Json.JsonSerializer(new JsonSerializerOptions(JsonSerializerDefaults.Web)
-                {
-                    DefaultIgnoreCondition = JsonIgnoreCondition.WhenWritingDefault,
-                    WriteIndented = false,
-                    Converters = { new JsonStringEnumConverter(), new ExceptionConverterFactory() }
-                }))
-                .AddScoped<IEventSerializer, CoreEx.Text.Json.EventDataSerializer>()
-                .AddScoped<IEventPublisher, EventPublisher>()
-                .AddScoped<EventDataFormatter>()
-                .AddScoped<IEventSender, ServiceBusSender>()
-                .AddScoped<WebApi, WebApi>()
-                .AddScoped<WebApiPublisher>()
-                .AddScoped<ServiceBusSubscriber>()
+                .AddJsonSerializer()
+                .AddEventDataSerializer()
+                .AddEventDataFormatter()
+                .AddEventPublisher()
+                .AddAzureServiceBusSender()
+                .AddWebApi(c => c.OnUnhandledException = ex => Task.FromResult(ex is DbUpdateConcurrencyException efex ? new ConcurrencyException().ToResult() : null))
+                .AddWebApiPublisher()
+                .AddAzureServiceBusSubscriber()
                 .AddAzureServiceBusClient(connectionName: nameof(HrSettings.ServiceBusConnection));
-=======
-        // Register the core services.
-        builder.Services
-            .AddSettings<HrSettings>()
-            .AddExecutionContext()
-            .AddJsonSerializer()
-            .AddEventDataSerializer()
-            .AddEventDataFormatter()
-            .AddEventPublisher()
-            .AddAzureServiceBusSender()
-            .AddWebApi(c => c.OnUnhandledException = ex => Task.FromResult(ex is DbUpdateConcurrencyException efex ? new ConcurrencyException().ToResult() : null))
-            .AddWebApiPublisher()
-            .AddAzureServiceBusSubscriber()
-            .AddAzureServiceBusClient(connectionName: nameof(HrSettings.ServiceBusConnection__fullyQualifiedNamespace));
->>>>>>> 11131d71
 
             // Register the health checks.
             builder.Services
@@ -92,6 +66,7 @@
         }
         catch (System.Exception ex)
         {
+            // try catch block for running the function in docker container, without it, it may fail silently.
             System.Console.Error.WriteLine(ex);
             throw;
         }
