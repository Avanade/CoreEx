using System.Threading.Tasks;
using CoreEx;
using CoreEx.Healthchecks;
using CoreEx.Healthchecks.Checks;
using CoreEx.Messaging.Azure.Health;
using CoreEx.RefData;
using Microsoft.Azure.Functions.Extensions.DependencyInjection;
using Microsoft.EntityFrameworkCore;
using Microsoft.Extensions.Caching.Memory;
using Microsoft.Extensions.DependencyInjection;
using Microsoft.Extensions.Diagnostics.HealthChecks;
using My.Hr.Business;
using My.Hr.Business.Data;
using My.Hr.Business.Services;

[assembly: FunctionsStartup(typeof(My.Hr.Functions.Startup))]

namespace My.Hr.Functions;

public class Startup : FunctionsStartup
{
    public override void ConfigureAppConfiguration(IFunctionsConfigurationBuilder builder)
    {
    }

    public override void Configure(IFunctionsHostBuilder builder)
    {
<<<<<<< HEAD
        try
        {
            // Register the core services.
            builder.Services
                .AddSettings<HrSettings>()
                .AddExecutionContext()
                .AddJsonSerializer()
                .AddEventDataSerializer()
                .AddEventDataFormatter()
                .AddEventPublisher()
                .AddAzureServiceBusSender()
                .AddWebApi(c => c.OnUnhandledException = ex => Task.FromResult(ex is DbUpdateConcurrencyException efex ? new ConcurrencyException().ToResult() : null))
                .AddJsonMergePatch()
                .AddWebApiPublisher()
                .AddAzureServiceBusSubscriber()
                .AddAzureServiceBusClient(connectionName: nameof(HrSettings.ServiceBusConnection));

            // Register the health checks.
            builder.Services
                .AddScoped<HealthService>()
                .AddHealthChecks()
                .AddTypeActivatedCheck<TypedHttpClientCoreHealthCheck<GenderizeApiClient>>("Genderize API")
                .AddTypeActivatedCheck<TypedHttpClientCoreHealthCheck<AgifyApiClient>>("Agify API")
                .AddTypeActivatedCheck<TypedHttpClientCoreHealthCheck<NationalizeApiClient>>("Nationalize API")
                .AddTypeActivatedCheck<AzureServiceBusQueueHealthCheck>("Health check for service bus verification queue", HealthStatus.Unhealthy, nameof(HrSettings.ServiceBusConnection), nameof(HrSettings.VerificationQueueName))
                .AddTypeActivatedCheck<AzureServiceBusQueueHealthCheck>("Health check for service bus verification results queue", HealthStatus.Unhealthy, nameof(HrSettings.ServiceBusConnection), nameof(HrSettings.VerificationResultsQueueName));
=======
        // Register the core services.
        builder.Services
            .AddSettings<HrSettings>()
            .AddReferenceDataOrchestrator(sp => new ReferenceDataOrchestrator(sp, new MemoryCache(new MemoryCacheOptions())).Register<ReferenceDataService>())
            .AddExecutionContext()
            .AddJsonSerializer()
            .AddEventDataSerializer()
            .AddEventDataFormatter()
            .AddEventPublisher()
            .AddAzureServiceBusSender()
            .AddWebApi(c => c.OnUnhandledException = ex => Task.FromResult(ex is DbUpdateConcurrencyException efex ? new ConcurrencyException().ToResult() : null))
            .AddJsonMergePatch()
            .AddWebApiPublisher()
            .AddAzureServiceBusSubscriber()
            .AddAzureServiceBusClient(connectionName: nameof(HrSettings.ServiceBusConnection__fullyQualifiedNamespace));
>>>>>>> e3e660eb

            // Register the business services.
            builder.Services
                .AddScoped<ReferenceDataService>()
                .AddScoped<EmployeeService>()
                .AddScoped<VerificationService>();

            // Register the typed backend http clients.
            builder.Services.AddTypedHttpClient<AgifyApiClient>("Agify");
            builder.Services.AddTypedHttpClient<GenderizeApiClient>("Genderize");
            builder.Services.AddTypedHttpClient<NationalizeApiClient>("Nationalize");

            // Database
            builder.Services.AddDbContext<HrDbContext>(
                options => options.UseSqlServer("name=ConnectionStrings:Database"));
        }
        catch (System.Exception ex)
        {
            // try catch block for running the function in docker container, without it, it may fail silently.
            System.Console.Error.WriteLine(ex);
            throw;
        }

    }
}<|MERGE_RESOLUTION|>--- conflicted
+++ resolved
@@ -25,12 +25,12 @@
 
     public override void Configure(IFunctionsHostBuilder builder)
     {
-<<<<<<< HEAD
         try
         {
             // Register the core services.
             builder.Services
                 .AddSettings<HrSettings>()
+                .AddReferenceDataOrchestrator(sp => new ReferenceDataOrchestrator(sp, new MemoryCache(new MemoryCacheOptions())).Register<ReferenceDataService>())
                 .AddExecutionContext()
                 .AddJsonSerializer()
                 .AddEventDataSerializer()
@@ -50,25 +50,7 @@
                 .AddTypeActivatedCheck<TypedHttpClientCoreHealthCheck<GenderizeApiClient>>("Genderize API")
                 .AddTypeActivatedCheck<TypedHttpClientCoreHealthCheck<AgifyApiClient>>("Agify API")
                 .AddTypeActivatedCheck<TypedHttpClientCoreHealthCheck<NationalizeApiClient>>("Nationalize API")
-                .AddTypeActivatedCheck<AzureServiceBusQueueHealthCheck>("Health check for service bus verification queue", HealthStatus.Unhealthy, nameof(HrSettings.ServiceBusConnection), nameof(HrSettings.VerificationQueueName))
-                .AddTypeActivatedCheck<AzureServiceBusQueueHealthCheck>("Health check for service bus verification results queue", HealthStatus.Unhealthy, nameof(HrSettings.ServiceBusConnection), nameof(HrSettings.VerificationResultsQueueName));
-=======
-        // Register the core services.
-        builder.Services
-            .AddSettings<HrSettings>()
-            .AddReferenceDataOrchestrator(sp => new ReferenceDataOrchestrator(sp, new MemoryCache(new MemoryCacheOptions())).Register<ReferenceDataService>())
-            .AddExecutionContext()
-            .AddJsonSerializer()
-            .AddEventDataSerializer()
-            .AddEventDataFormatter()
-            .AddEventPublisher()
-            .AddAzureServiceBusSender()
-            .AddWebApi(c => c.OnUnhandledException = ex => Task.FromResult(ex is DbUpdateConcurrencyException efex ? new ConcurrencyException().ToResult() : null))
-            .AddJsonMergePatch()
-            .AddWebApiPublisher()
-            .AddAzureServiceBusSubscriber()
-            .AddAzureServiceBusClient(connectionName: nameof(HrSettings.ServiceBusConnection__fullyQualifiedNamespace));
->>>>>>> e3e660eb
+                .AddTypeActivatedCheck<AzureServiceBusQueueHealthCheck>("Health check for service bus verification queue", HealthStatus.Unhealthy, nameof(HrSettings.ServiceBusConnection), nameof(HrSettings.VerificationQueueName));
 
             // Register the business services.
             builder.Services
