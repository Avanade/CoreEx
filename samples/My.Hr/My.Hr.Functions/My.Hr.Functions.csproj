<Project Sdk="Microsoft.NET.Sdk">
  <PropertyGroup>
    <TargetFramework>net6.0</TargetFramework>
    <AzureFunctionsVersion>v4</AzureFunctionsVersion>
<<<<<<< HEAD
    <!-- <PublishReadyToRun>true</PublishReadyToRun> -->
    <!-- <RuntimeIdentifier>linux-x64</RuntimeIdentifier> -->
    <!-- <PublishTrimmed>true</PublishTrimmed> -->
=======
>>>>>>> 11131d71
    <_FunctionsSkipCleanOutput>true</_FunctionsSkipCleanOutput> <!-- because of https://github.com/Azure/azure-functions-core-tools/issues/2872 -->
  </PropertyGroup>
  <ItemGroup>
    <PackageReference Include="Microsoft.Azure.WebJobs.Extensions.OpenApi" Version="1.0.0" />
    <PackageReference Include="Microsoft.Azure.Functions.Extensions" Version="1.1.0" />
    <PackageReference Include="Microsoft.NET.Sdk.Functions" Version="4.0.1" />
  </ItemGroup>

  <ItemGroup>
    <ProjectReference Include="..\My.Hr.Business\My.Hr.Business.csproj" />
    <ProjectReference Include="..\..\..\src\CoreEx.Messaging.Azure\CoreEx.Messaging.Azure.csproj" />
    <ProjectReference Include="..\..\..\src\CoreEx.HealthChecks\CoreEx.HealthChecks.csproj" />
  </ItemGroup>

  <ItemGroup>
    <None Update="host.json">
      <CopyToOutputDirectory>PreserveNewest</CopyToOutputDirectory>
    </None>
    <None Update="local.settings.json">
      <CopyToOutputDirectory>PreserveNewest</CopyToOutputDirectory>
      <CopyToPublishDirectory>Never</CopyToPublishDirectory>
    </None>
  </ItemGroup>
</Project><|MERGE_RESOLUTION|>--- conflicted
+++ resolved
@@ -1,34 +1,28 @@
-<Project Sdk="Microsoft.NET.Sdk">
-  <PropertyGroup>
-    <TargetFramework>net6.0</TargetFramework>
-    <AzureFunctionsVersion>v4</AzureFunctionsVersion>
-<<<<<<< HEAD
-    <!-- <PublishReadyToRun>true</PublishReadyToRun> -->
-    <!-- <RuntimeIdentifier>linux-x64</RuntimeIdentifier> -->
-    <!-- <PublishTrimmed>true</PublishTrimmed> -->
-=======
->>>>>>> 11131d71
-    <_FunctionsSkipCleanOutput>true</_FunctionsSkipCleanOutput> <!-- because of https://github.com/Azure/azure-functions-core-tools/issues/2872 -->
-  </PropertyGroup>
-  <ItemGroup>
-    <PackageReference Include="Microsoft.Azure.WebJobs.Extensions.OpenApi" Version="1.0.0" />
-    <PackageReference Include="Microsoft.Azure.Functions.Extensions" Version="1.1.0" />
-    <PackageReference Include="Microsoft.NET.Sdk.Functions" Version="4.0.1" />
-  </ItemGroup>
-
-  <ItemGroup>
-    <ProjectReference Include="..\My.Hr.Business\My.Hr.Business.csproj" />
-    <ProjectReference Include="..\..\..\src\CoreEx.Messaging.Azure\CoreEx.Messaging.Azure.csproj" />
-    <ProjectReference Include="..\..\..\src\CoreEx.HealthChecks\CoreEx.HealthChecks.csproj" />
-  </ItemGroup>
-
-  <ItemGroup>
-    <None Update="host.json">
-      <CopyToOutputDirectory>PreserveNewest</CopyToOutputDirectory>
-    </None>
-    <None Update="local.settings.json">
-      <CopyToOutputDirectory>PreserveNewest</CopyToOutputDirectory>
-      <CopyToPublishDirectory>Never</CopyToPublishDirectory>
-    </None>
-  </ItemGroup>
+<Project Sdk="Microsoft.NET.Sdk">
+  <PropertyGroup>
+    <TargetFramework>net6.0</TargetFramework>
+    <AzureFunctionsVersion>v4</AzureFunctionsVersion>
+    <_FunctionsSkipCleanOutput>true</_FunctionsSkipCleanOutput> <!-- because of https://github.com/Azure/azure-functions-core-tools/issues/2872 -->
+  </PropertyGroup>
+  <ItemGroup>
+    <PackageReference Include="Microsoft.Azure.WebJobs.Extensions.OpenApi" Version="1.0.0" />
+    <PackageReference Include="Microsoft.Azure.Functions.Extensions" Version="1.1.0" />
+    <PackageReference Include="Microsoft.NET.Sdk.Functions" Version="4.0.1" />
+  </ItemGroup>
+
+  <ItemGroup>
+    <ProjectReference Include="..\My.Hr.Business\My.Hr.Business.csproj" />
+    <ProjectReference Include="..\..\..\src\CoreEx.Messaging.Azure\CoreEx.Messaging.Azure.csproj" />
+    <ProjectReference Include="..\..\..\src\CoreEx.HealthChecks\CoreEx.HealthChecks.csproj" />
+  </ItemGroup>
+
+  <ItemGroup>
+    <None Update="host.json">
+      <CopyToOutputDirectory>PreserveNewest</CopyToOutputDirectory>
+    </None>
+    <None Update="local.settings.json">
+      <CopyToOutputDirectory>PreserveNewest</CopyToOutputDirectory>
+      <CopyToPublishDirectory>Never</CopyToPublishDirectory>
+    </None>
+  </ItemGroup>
 </Project>